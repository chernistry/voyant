--- conflicted
+++ resolved
@@ -872,7 +872,7 @@
                 </div> -->
                 <p class="hero-subtitle">Builds trust, then answers fast.</p>
                 <p class="hero-description">
-                    Demo travel assistant featuring Transformers.js NLP, Amadeus flight search, Vectara RAG for policy documents, 
+                    Production-ready travel assistant featuring Transformers.js NLP, Amadeus flight search, Vectara RAG for policy documents, 
                     intelligent web crawling with Playwright, and comprehensive anti-hallucination safeguards.
                 </p>
 
@@ -955,15 +955,6 @@
                     </div>
                     <div class="feature-card">
                         <div class="feature-icon"><span class="material-symbols-outlined">search</span></div>
-<<<<<<< HEAD
-                        <h3 class="feature-title">Advanced RAG <span style="background: var(--color-success); color: white; padding: 2px 6px; border-radius: 999px; font-size: 0.7rem; font-weight: 600; margin-left: 4px; vertical-align: middle;">LIVE</span></h3>
-                        <p class="feature-description">Advanced retrieval-augmented generation with <a href="https://docs.vectara.com/docs" target="_blank" style="color: var(--color-accent); text-decoration: none; font-weight: 600;">Vectara</a> integration for searching and retrieving information from internal knowledge bases, policy documents, and external data sources.</p>
-                    </div>
-                    <div class="feature-card">
-                        <div class="feature-icon"><span class="material-symbols-outlined">bolt</span></div>
-                        <h3 class="feature-title">Demo Architecture</h3>
-                        <p class="feature-description">Interactive CLI and REST API with TypeScript validation, structured logging, comprehensive test suite (685+ tests), circuit breakers, rate limiting, and comprehensive observability with Prometheus metrics.</p>
-=======
                         <h3 class="feature-title">Enterprise-grade RAG</h3>
                         <p class="feature-description">Advanced retrieval-augmented generation with <a href="https://docs.vectara.com/docs" target="_blank" style="color: var(--color-accent); text-decoration: none; font-weight: 600;">Vectara</a> integration for searching and retrieving information from internal knowledge bases, policy documents, and enterprise data sources.</p>
                     </div>
@@ -971,7 +962,6 @@
                         <div class="feature-icon"><span class="material-symbols-outlined">bolt</span></div>
                         <h3 class="feature-title">Clean Architecture</h3>
                         <p class="feature-description">CLI/REST API with TypeScript validation, 685+ tests, circuit breakers, rate limiting, and Prometheus observability.</p>
->>>>>>> eb364f33
                     </div>
 
 
@@ -1555,52 +1545,6 @@
                         </div>
                     </div>
 
-                    <div class="message-group">
-                        <div class="message user-message">
-                            <div class="message-avatar"><span class="material-symbols-outlined">person</span></div>
-                            <div class="message-content">
-                                <div class="message-header">
-                                    <span class="message-author">User</span>
-                                </div>
-                                <div class="message-text">
-                                    My flight AA123 from JFK to LAX was cancelled, please help me rebook
-                                </div>
-                            </div>
-                        </div>
-
-                        <div class="message agent-message">
-                            <div class="message-avatar"><span class="material-symbols-outlined">smart_toy</span></div>
-                            <div class="message-content">
-                                <div class="message-header">
-                                    <span class="message-author">AI Assistant</span>
-                                </div>
-                                <div class="message-text">
-                                    <p>I found 3 rebooking options for your disruption:</p>
-
-                                    <ul>
-                                        <li><strong>Option 1 (keep partial):</strong><br>
-                                        Route: F92503 JFK-LAX<br>
-                                        Additional cost: $396.43 USD<br>
-                                        Confidence: 60%<br>
-                                        Rules: MCT validated for JFK, Same day changes only</li>
-                                        <li><strong>Option 2 (keep partial):</strong><br>
-                                        Route: AS21 JFK-LAX<br>
-                                        Additional cost: $478.94 USD<br>
-                                        Confidence: 60%<br>
-                                        Rules: MCT validated for JFK, Same day changes only</li>
-                                        <li><strong>Option 3 (keep partial):</strong><br>
-                                        Route: AS19 JFK-LAX<br>
-                                        Additional cost: $478.94 USD<br>
-                                        Confidence: 60%<br>
-                                        Rules: MCT validated for JFK, Same day changes only</li>
-                                    </ul>
-
-                                    <p>All options have been validated against airline policies and connection requirements. Would you like me to proceed with one of these options?</p>
-                                </div>
-                            </div>
-                        </div>
-                    </div>
-
                 </div>
             </div>
         </section>
@@ -1653,17 +1597,13 @@
                             <li style="background: rgba(126, 211, 33, 0.15); border: 2px solid var(--color-success); border-left: 6px solid var(--color-success); padding: var(--space-3); border-radius: var(--border-radius); margin-bottom: var(--space-3); color: var(--color-primary); position: relative;" class="completed-item"><strong><span class="material-symbols-outlined" style="color: var(--color-success); vertical-align: middle; margin-right: 4px;">check_circle</span>Policy RAG & Anchored Citations:</strong> <span style="background: var(--color-success); color: white; padding: 2px 8px; border-radius: 999px; font-size: 0.75rem; font-weight: 600; margin-left: 8px;">COMPLETED</span><br><span style="margin-top: var(--space-2); display: block; font-size: var(--fs-s); color: var(--color-secondary);">Implemented Vectara RAG integration with PolicyAgent for airlines, hotels, and visas. Seeded 6 policy documents with paragraph-level citations including URL + snippet in receipts. Full cascade routing (Transformers > LLM > Rules) with robust error handling and Brave search fallbacks.</span></li>
                             <li style="background: rgba(126, 211, 33, 0.15); border: 2px solid var(--color-success); border-left: 6px solid var(--color-success); padding: var(--space-3); border-radius: var(--border-radius); margin-bottom: var(--space-3); color: var(--color-primary); position: relative;" class="completed-item"><strong><span class="material-symbols-outlined" style="color: var(--color-success); vertical-align: middle; margin-right: 4px;">check_circle</span>Flight Search Integration:</strong> <span style="background: var(--color-success); color: white; padding: 2px 8px; border-radius: 999px; font-size: 0.75rem; font-weight: 600; margin-left: 8px;">COMPLETED</span><br><span style="margin-top: var(--space-2); display: block; font-size: var(--fs-s); color: var(--color-secondary);">Implemented Amadeus API integration for live flight search with complete itineraries, pricing, connection details, and IATA code conversion. Features natural language date parsing and comprehensive flight information display.</span></li>
                             <li style="background: rgba(126, 211, 33, 0.15); border: 2px solid var(--color-success); border-left: 6px solid var(--color-success); padding: var(--space-3); border-radius: var(--border-radius); margin-bottom: var(--space-3); color: var(--color-primary); position: relative;" class="completed-item"><strong><span class="material-symbols-outlined" style="color: var(--color-success); vertical-align: middle; margin-right: 4px;">check_circle</span>Circuit Breaker & Rate Limiting:</strong> <span style="background: var(--color-success); color: white; padding: 2px 8px; border-radius: 999px; font-size: 0.75rem; font-weight: 600; margin-left: 8px;">COMPLETED</span><br><span style="margin-top: var(--space-2); display: block; font-size: var(--fs-s); color: var(--color-secondary);">Implemented opossum circuit breaker with per-host configuration and Bottleneck rate limiter. Features configurable timeouts, error thresholds, and comprehensive metrics/stats collection with /metrics endpoint integration.</span></li>
-<<<<<<< HEAD
-                            <li><strong>Policy Browser Mode v1:</strong> Headless Playwright navigation to official policy pages with screenshot+DOM evidence, verbatim citations, and content hashing for chain of custody.</li>
-=======
                             <li style="background: rgba(126, 211, 33, 0.15); border: 2px solid var(--color-success); border-left: 6px solid var(--color-success); padding: var(--space-3); border-radius: var(--border-radius); margin-bottom: var(--space-3); color: var(--color-primary); position: relative;" class="completed-item"><strong><span class="material-symbols-outlined" style="color: var(--color-success); vertical-align: middle; margin-right: 4px;">check_circle</span>Policy Browser Mode v1:</strong> <span style="background: var(--color-success); color: white; padding: 2px 8px; border-radius: 999px; font-size: 0.75rem; font-weight: 600; margin-left: 8px;">COMPLETED</span><br><span style="margin-top: var(--space-2); display: block; font-size: var(--fs-s); color: var(--color-secondary);">Headless Playwright navigation to official policy pages with screenshot+DOM evidence, verbatim citations, and content hashing for chain of custody.</span></li>
->>>>>>> eb364f33
                             <li style="background: rgba(255, 193, 7, 0.15); border: 2px solid #FFC107; border-left: 6px solid #FFC107; padding: var(--space-3); border-radius: var(--border-radius); margin-bottom: var(--space-3); color: var(--color-primary); position: relative;"><strong><span class="material-symbols-outlined" style="color: #FFC107; vertical-align: middle; margin-right: 4px;">construction</span>IRROPS & Partial-Leg Changes:</strong> <span style="background: #FFC107; color: white; padding: 2px 8px; border-radius: 999px; font-size: 0.75rem; font-weight: 600; margin-left: 8px;">FOUNDATION READY</span><br><span style="margin-top: var(--space-2); display: block; font-size: var(--fs-s); color: var(--color-secondary);">Foundational components implemented: PNR schemas, constraint validators (MCT/fare/carrier), option ranking algorithms, and disruption classification. Ready for production workflow integration and policy rule engine connection.</span></li>
                             <li><strong>Hotels & Stays (Amadeus):</strong> City + dates + guests search with policy compliance filtering, loyalty integration, and unified itinerary view.</li>
                             <li><strong>Profile & Policy Guardrail Engine:</strong> YAML-based rules engine for corporate travel policy with IN-POLICY/OUT-OF-POLICY badges and exception workflows.</li>
                             <li><strong>Unified Itinerary & Smart Notifications:</strong> Merged flights+hotels+POIs with ICS export and proactive nudges (check-in, gate changes, cancellation windows).</li>
                             <li><strong>Trip Risk & Resilience Score:</strong> Predictive disruption scoring with Plan B recommendations based on MCT buffers, weather patterns, and carrier reliability.</li>
-                            <li><strong>Advanced Observability & Packaging:</strong> P95/P99 metrics, OpenAPI documentation, Docker/Lambda packaging, and cost guardrails with budget controls.</li>
+                            <li><strong>Enterprise Observability & Packaging:</strong> P95/P99 metrics, OpenAPI documentation, Docker/Lambda packaging, and cost guardrails with budget controls.</li>
                         </ul>
                     </div>
                 </div>
@@ -1673,7 +1613,7 @@
 
     <footer class="footer">
         <div class="container">
-            <p>&copy; 2025 Voyant Travel Assistant. Built with modern AI and comprehensive reliability.</p>
+            <p>&copy; 2025 Voyant Travel Assistant. Built with modern AI and enterprise-grade reliability.</p>
             <div class="footer__link">
                 <a href="https://github.com/chernistry/voyant/" target="_blank">View on GitHub ↗</a>
             </div>
