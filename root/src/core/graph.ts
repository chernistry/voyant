--- conflicted
+++ resolved
@@ -143,13 +143,7 @@
     const context = { city: slots.city || slots.destinationCity || slots.originCity || '' };
     
     try {
-<<<<<<< HEAD
-      const prompt = await getPrompt('city_parser');
-      const filledPrompt = prompt.replace('{text}', message).replace('{context}', JSON.stringify(context));
-      const cityResult = await callLLM(filledPrompt, { log: ctx.log });
-=======
       const cityResult = await callLLM('city_parser', { log: ctx.log });
->>>>>>> b69f6635
       const parsed = JSON.parse(cityResult);
       
       if (parsed.confidence >= 0.6 && parsed.city) {
