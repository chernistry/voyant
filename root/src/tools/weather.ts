import { z } from 'zod';
import { fetchJSON, ExternalFetchError } from '../util/fetch.js';
import { getSearchSource, searchTravelInfo } from './search.js';
import { retry, handleAll, ExponentialBackoff } from 'cockatiel';
import Bottleneck from 'bottleneck';

const GEOCODE_URL = 'https://geocoding-api.open-meteo.com/v1/search';
const WEATHER_URL = 'https://api.open-meteo.com/v1/forecast';

// Define resilience policy
const retryPolicy = retry(handleAll, {
    maxAttempts: 3,
    backoff: new ExponentialBackoff({ initialDelay: 100, maxDelay: 5000 }),
});

// Define rate limiter
const limiter = new Bottleneck({
  maxConcurrent: 1,
  minTime: 250, // 4 requests per second
});

const GeocodeSchema = z.object({
  results: z.array(
    z.object({
      latitude: z.number(),
      longitude: z.number(),
      name: z.string(),
    }),
  ),
});

const WeatherSchema = z.object({
  latitude: z.number(),
  longitude: z.number(),
  daily: z.object({
    time: z.array(z.string()),
    weathercode: z.array(z.number()),
    temperature_2m_max: z.array(z.number()),
    temperature_2m_min: z.array(z.number()),
  }),
});

function weatherCodeToText(code: number): string {
  const map: Record<number, string> = {
    0: 'Clear sky',
    1: 'Mainly clear',
    2: 'Partly cloudy',
    3: 'Overcast',
    45: 'Fog',
    48: 'Depositing rime fog',
    51: 'Light drizzle',
    53: 'Moderate drizzle',
    55: 'Dense drizzle',
    56: 'Light freezing drizzle',
    57: 'Dense freezing drizzle',
    61: 'Slight rain',
    63: 'Moderate rain',
    65: 'Heavy rain',
    66: 'Light freezing rain',
    67: 'Heavy freezing rain',
    71: 'Slight snow fall',
    73: 'Moderate snow fall',
    75: 'Heavy snow fall',
    77: 'Snow grains',
    80: 'Slight rain showers',
    81: 'Moderate rain showers',
    82: 'Violent rain showers',
    85: 'Slight snow showers',
    86: 'Heavy snow showers',
    95: 'Thunderstorm',
    96: 'Thunderstorm with slight hail',
    99: 'Thunderstorm with heavy hail',
  };
  return map[code] || 'Unknown';
}

async function getGeocode(city: string): Promise<{ lat: string; lon: string } | null> {
  const url = `${GEOCODE_URL}?name=${encodeURIComponent(city)}`;
<<<<<<< HEAD
=======
  console.log(`🌍 GEOCODE: Requesting ${url}`);
>>>>>>> a1afbcfc
  try {
    const json = await retryPolicy.execute(async () => {
      return await limiter.schedule(() => fetchJSON<unknown>(url, {
        target: 'geocoding-api.open-meteo.com',
        headers: { 'Accept': 'application/json' },
      }));
    });
<<<<<<< HEAD
    console.log(`🗺️ Raw geocode response:`, JSON.stringify(json).substring(0, 200));
    const parsed = GeocodeSchema.safeParse(json);
    console.log(`🗺️ Schema validation:`, parsed.success, parsed.success ? 'OK' : parsed.error);
    if (!parsed.success || parsed.data.results.length === 0) return null;
    const g = parsed.data.results[0];
    return { lat: g.latitude.toString(), lon: g.longitude.toString() };
  } catch (error) {
    console.log(`❌ Geocode error:`, error);
=======
    console.log(`🌍 GEOCODE: Raw response:`, JSON.stringify(json, null, 2));
    const parsed = GeocodeSchema.safeParse(json);
    if (!parsed.success) {
      console.log(`🌍 GEOCODE: Schema validation failed:`, parsed.error);
      return null;
    }
    if (parsed.data.results.length === 0) {
      console.log(`🌍 GEOCODE: No results found for ${city}`);
      return null;
    }
    const result = parsed.data.results[0];
    if (!result) {
      console.log(`🌍 GEOCODE: No results found for ${city}`);
      return null;
    }
    console.log(`🌍 GEOCODE: Success - lat: ${result.latitude}, lon: ${result.longitude}`);
    return { lat: result.latitude.toString(), lon: result.longitude.toString() };
  } catch (error) {
    console.log(`🌍 GEOCODE: Error:`, error);
>>>>>>> a1afbcfc
    return null;
  }
}

async function getMeteoWeather(lat: string, lon: string): Promise<{ summary: string; maxC: number; minC: number } | null> {
  const url = `${WEATHER_URL}?latitude=${lat}&longitude=${lon}&daily=weathercode,temperature_2m_max,temperature_2m_min&forecast_days=3`;
  console.log(`🌤️ WEATHER: Requesting ${url}`);
  try {
    const json = await retryPolicy.execute(async () => {
      return await limiter.schedule(() => fetchJSON<unknown>(url, {
        target: 'open-meteo.com',
        headers: { 'Accept': 'application/json' },
      }));
    });
    console.log(`🌤️ WEATHER: Raw response:`, JSON.stringify(json, null, 2));
    const parsed = WeatherSchema.safeParse(json);
    if (!parsed.success) {
      console.log(`🌤️ WEATHER: Schema validation failed:`, parsed.error);
      return null;
    }
    const j: any = parsed.data;
    const code = j.daily.weathercode[0];
    const max = j.daily.temperature_2m_max[0];
    const min = j.daily.temperature_2m_min[0];
    const summary = `${weatherCodeToText(code)} with a high of ${max}°C and a low of ${min}°C`;
    console.log(`🌤️ WEATHER: Success - ${summary}, maxC: ${max}, minC: ${min}`);
    return { summary, maxC: max, minC: min };
  } catch (error) {
    console.log(`🌤️ WEATHER: Error:`, error);
    return null;
  }
}

export async function getWeather(input: { city: string; datesOrMonth?: string }): Promise<
  | { ok: true; summary: string; source?: string; maxC?: number; minC?: number }
  | { ok: false; reason: string; source?: string }
> {
<<<<<<< HEAD
  console.log(`🌤️ Weather request for: ${input.city}`);
=======
  console.log(`🌍 WEATHER: Starting weather lookup for ${input.city}`);
>>>>>>> a1afbcfc
  const geocode = await getGeocode(input.city);
  console.log(`🗺️ Geocode result:`, geocode);
  if (!geocode) {
<<<<<<< HEAD
    console.log(`❌ Geocoding failed, falling back to search`);
=======
    console.log(`🌍 WEATHER: Geocoding failed, falling back to search`);
>>>>>>> a1afbcfc
    // Fallback to Brave search if geocode fails
    const search = await searchTravelInfo(`weather in ${input.city}`, null as any);
    if (search.ok && search.results.length > 0) {
      const first = search.results[0];
      if (first) {
        console.log(`🌍 WEATHER: Search fallback successful`);
        return { ok: true, summary: `${first.title} - ${first.description}`, source: getSearchSource() };
      }
    }
    console.log(`🌍 WEATHER: Both geocoding and search failed`);
    return { ok: false, reason: 'unknown_city', source: 'geocoding-api.open-meteo.com' };
  }
  console.log(`🌡️ Getting weather for coordinates: ${geocode.lat}, ${geocode.lon}`);
  const weather = await getMeteoWeather(geocode.lat, geocode.lon);
  console.log(`🌤️ Weather result:`, weather);
  if (!weather) {
<<<<<<< HEAD
    console.log(`❌ Weather API failed, no fallback implemented`);
=======
    console.log(`🌍 WEATHER: Weather API failed`);
>>>>>>> a1afbcfc
    return { ok: false, reason: 'weather_unavailable', source: 'open-meteo.com' };
  }
  console.log(`🌍 WEATHER: Success with OpenMeteo`);
  return { ok: true, summary: weather.summary, source: 'open-meteo.com', maxC: weather.maxC, minC: weather.minC };
}
<|MERGE_RESOLUTION|>--- conflicted
+++ resolved
@@ -76,10 +76,7 @@
 
 async function getGeocode(city: string): Promise<{ lat: string; lon: string } | null> {
   const url = `${GEOCODE_URL}?name=${encodeURIComponent(city)}`;
-<<<<<<< HEAD
-=======
   console.log(`🌍 GEOCODE: Requesting ${url}`);
->>>>>>> a1afbcfc
   try {
     const json = await retryPolicy.execute(async () => {
       return await limiter.schedule(() => fetchJSON<unknown>(url, {
@@ -87,16 +84,6 @@
         headers: { 'Accept': 'application/json' },
       }));
     });
-<<<<<<< HEAD
-    console.log(`🗺️ Raw geocode response:`, JSON.stringify(json).substring(0, 200));
-    const parsed = GeocodeSchema.safeParse(json);
-    console.log(`🗺️ Schema validation:`, parsed.success, parsed.success ? 'OK' : parsed.error);
-    if (!parsed.success || parsed.data.results.length === 0) return null;
-    const g = parsed.data.results[0];
-    return { lat: g.latitude.toString(), lon: g.longitude.toString() };
-  } catch (error) {
-    console.log(`❌ Geocode error:`, error);
-=======
     console.log(`🌍 GEOCODE: Raw response:`, JSON.stringify(json, null, 2));
     const parsed = GeocodeSchema.safeParse(json);
     if (!parsed.success) {
@@ -116,7 +103,6 @@
     return { lat: result.latitude.toString(), lon: result.longitude.toString() };
   } catch (error) {
     console.log(`🌍 GEOCODE: Error:`, error);
->>>>>>> a1afbcfc
     return null;
   }
 }
@@ -154,19 +140,11 @@
   | { ok: true; summary: string; source?: string; maxC?: number; minC?: number }
   | { ok: false; reason: string; source?: string }
 > {
-<<<<<<< HEAD
-  console.log(`🌤️ Weather request for: ${input.city}`);
-=======
   console.log(`🌍 WEATHER: Starting weather lookup for ${input.city}`);
->>>>>>> a1afbcfc
   const geocode = await getGeocode(input.city);
   console.log(`🗺️ Geocode result:`, geocode);
   if (!geocode) {
-<<<<<<< HEAD
-    console.log(`❌ Geocoding failed, falling back to search`);
-=======
     console.log(`🌍 WEATHER: Geocoding failed, falling back to search`);
->>>>>>> a1afbcfc
     // Fallback to Brave search if geocode fails
     const search = await searchTravelInfo(`weather in ${input.city}`, null as any);
     if (search.ok && search.results.length > 0) {
@@ -183,11 +161,7 @@
   const weather = await getMeteoWeather(geocode.lat, geocode.lon);
   console.log(`🌤️ Weather result:`, weather);
   if (!weather) {
-<<<<<<< HEAD
-    console.log(`❌ Weather API failed, no fallback implemented`);
-=======
     console.log(`🌍 WEATHER: Weather API failed`);
->>>>>>> a1afbcfc
     return { ok: false, reason: 'weather_unavailable', source: 'open-meteo.com' };
   }
   console.log(`🌍 WEATHER: Success with OpenMeteo`);
